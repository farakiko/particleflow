backend: tensorflow

dataset:
  schema: cms
  target_particles: cand
  num_input_features: 15
  num_output_features: 7
#       NONE = 0,
#       TRACK = 1,
#       PS1 = 2,
#       PS2 = 3,
#       ECAL = 4,
#       HCAL = 5,
#       GSF = 6,
#       BREM = 7,
#       HFEM = 8,
#       HFHAD = 9,
#       SC = 10,
#       HO = 11,
  num_input_classes: 12
  #(none=0, ch.had=1, n.had=2, hfem=3, hfhad=4, gamma=5, e=6, mu=7)
  num_output_classes: 8
  padded_num_elem_size: 6400
<<<<<<< HEAD
  #(pt, eta, sin phi, cos phi, E)
  num_momentum_outputs: 5
  classification_loss_coef: 10.0
  momentum_loss_coef: 1.0
  charge_loss_coef: 1.0
=======
  #pt, eta, sin phi, cos phi, E
  num_momentum_outputs: 5
>>>>>>> 479a2ec8
  momentum_loss_coefs:
    - 1.0
    - 10.0
    - 100.0
    - 100.0
    - 1.0
  raw_path: data/TTbar_14TeV_TuneCUETP8M1_cfi/raw/*.pkl
  processed_path: data/TTbar_14TeV_TuneCUETP8M1_cfi/tfr_cand/*.tfrecords
  num_files_per_chunk: 5
  validation_file_path: data/TTbar_14TeV_TuneCUETP8M1_cfi/val/*.pkl

tensorflow:
  eager: no

setup:
  train: yes
<<<<<<< HEAD
  weights: 
=======
  weights: experiments/cms-gnn-skipconn-cb3939ed/weights-03-123.788956.hdf5
>>>>>>> 479a2ec8
  lr: 1e-6
  batch_size: 5
  num_events_train: 80000
  num_events_test: 10000
  num_epochs: 150
  dtype: float32
  sample_weights: none
  trainable: all
  multi_output: no

parameters:
  model: gnn
  bin_size: 128
  num_convs_id: 2
  num_convs_reg: 2
  num_hidden_id_enc: 2
  num_hidden_id_dec: 2
  num_hidden_reg_enc: 2
  num_hidden_reg_dec: 2
  num_neighbors: 16 
  hidden_dim_id: 256
  hidden_dim_reg: 256
  distance_dim: 256
  dropout: 0.2
  dist_mult: 1.0
  activation: elu
  skip_connection: True

timing:
  num_ev: 100
  num_iter: 3<|MERGE_RESOLUTION|>--- conflicted
+++ resolved
@@ -21,16 +21,11 @@
   #(none=0, ch.had=1, n.had=2, hfem=3, hfhad=4, gamma=5, e=6, mu=7)
   num_output_classes: 8
   padded_num_elem_size: 6400
-<<<<<<< HEAD
   #(pt, eta, sin phi, cos phi, E)
   num_momentum_outputs: 5
   classification_loss_coef: 10.0
   momentum_loss_coef: 1.0
   charge_loss_coef: 1.0
-=======
-  #pt, eta, sin phi, cos phi, E
-  num_momentum_outputs: 5
->>>>>>> 479a2ec8
   momentum_loss_coefs:
     - 1.0
     - 10.0
@@ -47,11 +42,7 @@
 
 setup:
   train: yes
-<<<<<<< HEAD
   weights: 
-=======
-  weights: experiments/cms-gnn-skipconn-cb3939ed/weights-03-123.788956.hdf5
->>>>>>> 479a2ec8
   lr: 1e-6
   batch_size: 5
   num_events_train: 80000
