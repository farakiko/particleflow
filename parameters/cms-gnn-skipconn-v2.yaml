backend: tensorflow

dataset:
  schema: cms
  target_particles: cand
  num_input_features: 15
  num_output_features: 7
#       NONE = 0,
#       TRACK = 1,
#       PS1 = 2,
#       PS2 = 3,
#       ECAL = 4,
#       HCAL = 5,
#       GSF = 6,
#       BREM = 7,
#       HFEM = 8,
#       HFHAD = 9,
#       SC = 10,
#       HO = 11,
  num_input_classes: 12
  #(none=0, ch.had=1, n.had=2, hfem=3, hfhad=4, gamma=5, e=6, mu=7)
  num_output_classes: 8
  padded_num_elem_size: 6400
  #(pt, eta, sin phi, cos phi, E)
  num_momentum_outputs: 5
  classification_loss_coef: 1000.0
  momentum_loss_coef: 0.0
  charge_loss_coef: 0.000
  momentum_loss_coefs:
    - 1.0
    - 10.0
    - 100.0
    - 100.0
    - 1.0
  raw_path: data/TTbar_14TeV_TuneCUETP8M1_cfi/raw/*.pkl
  processed_path: data/TTbar_14TeV_TuneCUETP8M1_cfi/tfr_cand/*.tfrecords
  num_files_per_chunk: 5
  validation_file_path: data/TTbar_14TeV_TuneCUETP8M1_cfi/val/*.pkl

tensorflow:
  eager: no

setup:
  train: yes
<<<<<<< HEAD
  weights:
  lr: 1e-5
  batch_size: 5
  num_events_train: 80000
  num_events_test: 10000
  num_epochs: 102
  dtype: float32
  sample_weights: inverse_sqrt
  trainable: cls
=======
  weights: 
  lr: 1e-4
  batch_size: 5
  num_events_train: 400
  num_events_test: 100
  num_epochs: 100
  dtype: float32
  sample_weights: none
  trainable: all
>>>>>>> 9f730359
  multi_output: no

parameters:
  model: gnn
  bin_size: 256
  num_convs_id: 2
  num_convs_reg: 2
  num_hidden_id_enc: 2
  num_hidden_id_dec: 2
  num_hidden_reg_enc: 2
  num_hidden_reg_dec: 2
  num_neighbors: 16 
  hidden_dim_id: 256
  hidden_dim_reg: 256
  distance_dim: 256
  dropout: 0.0
  dist_mult: 1.0
  activation: elu
  skip_connection: no

timing:
  num_ev: 100
  num_iter: 3<|MERGE_RESOLUTION|>--- conflicted
+++ resolved
@@ -42,7 +42,6 @@
 
 setup:
   train: yes
-<<<<<<< HEAD
   weights:
   lr: 1e-5
   batch_size: 5
@@ -52,17 +51,6 @@
   dtype: float32
   sample_weights: inverse_sqrt
   trainable: cls
-=======
-  weights: 
-  lr: 1e-4
-  batch_size: 5
-  num_events_train: 400
-  num_events_test: 100
-  num_epochs: 100
-  dtype: float32
-  sample_weights: none
-  trainable: all
->>>>>>> 9f730359
   multi_output: no
 
 parameters:
