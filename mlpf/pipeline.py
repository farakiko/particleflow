--- conflicted
+++ resolved
@@ -55,13 +55,9 @@
     get_loss_dict,
     parse_config,
     get_best_checkpoint,
-<<<<<<< HEAD
-    delete_all_but_best_checkpoint
-=======
     delete_all_but_best_checkpoint,
     get_tuner,
     get_raytune_schedule,
->>>>>>> 13644f55
 )
 
 from tfmodel.lr_finder import LRFinder
@@ -120,7 +116,7 @@
 @click.option("--nepochs", default=None, help="override the number of training epochs", type=int)
 @click.option("-r", "--recreate", help="force creation of new experiment dir", is_flag=True)
 @click.option("-p", "--prefix", default="", help="prefix to put at beginning of training dir name", type=str)
-@click.option("--plot-freq", default=1, help="Plot detailed validation every N epochs", type=int)
+@click.option("--plot-freq", default=None, help="plot detailed validation every N epochs", type=int)
 @click.option("--customize", help="customization function", type=str, default=None)
 def train(config, weights, ntrain, ntest, nepochs, recreate, prefix, plot_freq, customize):
 
@@ -146,6 +142,8 @@
     )
     if nepochs:
         n_epochs = nepochs
+    if plot_freq:
+        config["callbacks"]["plot_freq"] = plot_freq
 
     if customize:
         prefix += customize + "_"
@@ -153,6 +151,9 @@
 
     # Decide tf.distribute.strategy depending on number of available GPUs
     strategy, maybe_global_batch_size = get_strategy(global_batch_size)
+    if "CPU" not in strategy.extended.worker_devices[0]:
+        nvidia_smi_call = "nvidia-smi --query-gpu=timestamp,name,pci.bus_id,pstate,power.draw,temperature.gpu,utilization.gpu,utilization.memory,memory.total,memory.free,memory.used --format=csv -l 1 -f {}/nvidia_smi_log.csv".format(outdir)
+        p = subprocess.Popen(shlex.split(nvidia_smi_call))
     # If using more than 1 GPU, we scale the batch size by the number of GPUs before the dataset is loaded
     if maybe_global_batch_size is not None:
         global_batch_size = maybe_global_batch_size
@@ -177,17 +178,6 @@
 
     shutil.copy(config_file_path, outdir + "/config.yaml")  # Copy the config file to the train dir for later reference
 
-<<<<<<< HEAD
-=======
-    # Decide tf.distribute.strategy depending on number of available GPUs
-    strategy, maybe_global_batch_size = get_strategy(global_batch_size)
-    if "CPU" not in strategy.extended.worker_devices[0]:
-        nvidia_smi_call = "nvidia-smi --query-gpu=timestamp,name,pci.bus_id,pstate,power.draw,temperature.gpu,utilization.gpu,utilization.memory,memory.total,memory.free,memory.used --format=csv -l 1 -f {}/nvidia_smi_log.csv".format(outdir)
-        p = subprocess.Popen(shlex.split(nvidia_smi_call))
-    # If using more than 1 GPU, we scale the batch size by the number of GPUs
-    if maybe_global_batch_size is not None:
-        global_batch_size = maybe_global_batch_size
->>>>>>> 13644f55
     total_steps = n_epochs * n_train // global_batch_size
 
     with strategy.scope():
@@ -244,7 +234,6 @@
         )
         model.summary()
 
-<<<<<<< HEAD
     validation_particles = None
     if config["dataset"]["target_particles"] == "cand":
         validation_particles = ycand_val
@@ -252,14 +241,13 @@
         validation_particles = ygen_val
 
     callbacks = prepare_callbacks(
-        model,
+        config["callbacks"],
         outdir,
         X_val,
         validation_particles,
         dataset_transform,
         config["dataset"]["num_output_classes"],
         dataset_def,
-        plot_freq,
         experiment
     )
     callbacks.append(optim_callbacks)
@@ -273,34 +261,6 @@
         validation_steps=n_test // global_batch_size,
         initial_epoch=initial_epoch,
     )
-=======
-        callbacks = prepare_callbacks(
-            config["callbacks"],
-            outdir,
-            X_val[: config["setup"]["batch_size"]],
-            ycand_val[: config["setup"]["batch_size"]],
-            dataset_transform,
-            config["dataset"]["num_output_classes"],
-        )
-        callbacks.append(optim_callbacks)
-
-        fit_result = model.fit(
-            ds_train_r,
-            validation_data=ds_test_r,
-            epochs=initial_epoch + n_epochs,
-            callbacks=callbacks,
-            steps_per_epoch=n_train // global_batch_size,
-            validation_steps=n_test // global_batch_size,
-            initial_epoch=initial_epoch,
-        )
-        history_path = Path(callbacks[0].log_dir) / "history"
-        history_path = str(history_path)
-        with open("{}/history.json".format(history_path), "w") as fi:
-            json.dump(fit_result.history, fi)
-        model.save(outdir + "/model_full", save_format="tf")
-
-        print("Training done.")
->>>>>>> 13644f55
 
     history_path = Path(outdir) / "history"
     history_path = str(history_path)
@@ -481,8 +441,6 @@
     if config["hypertune"]["algorithm"] == "hyperband":
         n_epochs = config["hypertune"]["hyperband"]["max_epochs"]
 
-    ds_train_r, ds_test_r, _ = get_train_val_datasets(config, global_batch_size, n_train, n_test)
-
     strategy, maybe_global_batch_size = get_strategy(global_batch_size)
     if maybe_global_batch_size is not None:
         global_batch_size = maybe_global_batch_size
@@ -490,7 +448,29 @@
 
     model_builder, optim_callbacks = hypertuning.get_model_builder(config, total_steps)
 
-    callbacks = prepare_callbacks(config["callbacks"], outdir)
+    dataset_def = get_dataset_def(config)
+    ds_train_r, ds_test_r, dataset_transform = get_train_val_datasets(config, global_batch_size, n_train, n_test)
+
+    #FIXME: split up training/test and validation dataset and parameters
+    dataset_def.padded_num_elem_size = 6400
+
+    X_val, ygen_val, ycand_val = prepare_val_data(config, dataset_def, single_file=True)
+
+    validation_particles = None
+    if config["dataset"]["target_particles"] == "cand":
+        validation_particles = ycand_val
+    elif config["dataset"]["target_particles"] == "gen":
+        validation_particles = ygen_val
+
+    callbacks = prepare_callbacks(
+        config["callbacks"],
+        outdir,
+        X_val,
+        validation_particles,
+        dataset_transform,
+        config["dataset"]["num_output_classes"],
+        dataset_def,
+    )
     callbacks.append(optim_callbacks)
     callbacks.append(tf.keras.callbacks.EarlyStopping(patience=20, monitor='val_loss'))
 
@@ -515,15 +495,18 @@
 
 
 def set_raytune_search_parameters(search_space, config):
-    config["parameters"]["layernorm"] = search_space["layernorm"]
-    config["parameters"]["hidden_dim"] = search_space["hidden_dim"]
-    config["parameters"]["distance_dim"] = search_space["distance_dim"]
-    config["parameters"]["num_conv"] = search_space["num_conv"]
-    config["parameters"]["num_gsl"] = search_space["num_gsl"]
-    config["parameters"]["dropout"] = search_space["dropout"]
-    config["parameters"]["bin_size"] = search_space["bin_size"]
-    config["parameters"]["clip_value_low"] = search_space["clip_value_low"]
-    config["parameters"]["normalize_degrees"] = search_space["normalize_degrees"]
+    config["parameters"]["combined_graph_layer"]["layernorm"] = search_space["layernorm"]
+    config["parameters"]["combined_graph_layer"]["hidden_dim"] = search_space["hidden_dim"]
+    config["parameters"]["combined_graph_layer"]["distance_dim"] = search_space["distance_dim"]
+    config["parameters"]["combined_graph_layer"]["num_node_messages"] = search_space["num_node_messages"]
+    config["parameters"]["combined_graph_layer"]["node_message"]["normalize_degrees"] = search_space["normalize_degrees"]
+    config["parameters"]["combined_graph_layer"]["node_message"]["output_dim"] = search_space["output_dim"]
+    config["parameters"]["num_graph_layers_common"] = search_space["num_graph_layers_common"]
+    config["parameters"]["num_graph_layers_energy"] = search_space["num_graph_layers_energy"]
+    config["parameters"]["combined_graph_layer"]["dropout"] = search_space["dropout"]
+    config["parameters"]["combined_graph_layer"]["bin_size"] = search_space["bin_size"]
+    config["parameters"]["combined_graph_layer"]["kernel"]["clip_value_low"] = search_space["clip_value_low"]
+
 
     config["setup"]["lr"] = search_space["lr"]
     config["setup"]["batch_size"] = search_space["batch_size"]
@@ -537,16 +520,40 @@
 
         if config is not None:
             full_config = set_raytune_search_parameters(search_space=config, config=full_config)
-
-        ds_train_r, ds_test_r, dataset_transform = get_train_val_datasets(full_config, global_batch_size, n_train, n_test)
 
         strategy, maybe_global_batch_size = get_strategy(global_batch_size)
         if maybe_global_batch_size is not None:
             global_batch_size = maybe_global_batch_size
         total_steps = n_epochs * n_train // global_batch_size
 
+        ds_train_r, ds_test_r, dataset_transform = get_train_val_datasets(full_config, global_batch_size, n_train, n_test)
+
+        dataset_def = get_dataset_def(full_config)
+
+        #FIXME: split up training/test and validation dataset and parameters
+        dataset_def.padded_num_elem_size = 6400
+
+        X_val, ygen_val, ycand_val = prepare_val_data(full_config, dataset_def, single_file=True)
+
+        validation_particles = None
+        if full_config["dataset"]["target_particles"] == "cand":
+            validation_particles = ycand_val
+        elif full_config["dataset"]["target_particles"] == "gen":
+            validation_particles = ygen_val
+
+        callbacks = prepare_callbacks(
+            full_config["callbacks"],
+            tune.get_trial_dir(),
+            X_val,
+            validation_particles,
+            dataset_transform,
+            full_config["dataset"]["num_output_classes"],
+            dataset_def,
+        )
+
         with strategy.scope():
             lr_schedule, optim_callbacks = get_lr_schedule(full_config, steps=total_steps)
+            callbacks.append(optim_callbacks)
             opt = get_optimizer(full_config, lr_schedule)
 
             model = make_model(full_config, dtype=tf.dtypes.float32)
@@ -573,8 +580,6 @@
             )
             model.summary()
 
-            callbacks = prepare_callbacks(full_config["callbacks"], tune.get_trial_dir())
-            callbacks.append(optim_callbacks)
 
             callbacks.append(TuneReportCheckpointCallback(
                 metrics=[
@@ -686,15 +691,17 @@
         "expdecay_decay_steps": tune.grid_search(cfg["raytune"]["parameters"]["expdecay_decay_steps"]),
 
         # Model parameters
-        "layernorm": tune.grid_search(cfg["raytune"]["parameters"]["layernorm"]),
-        "hidden_dim": tune.grid_search(cfg["raytune"]["parameters"]["hidden_dim"]),
-        "distance_dim": tune.grid_search(cfg["raytune"]["parameters"]["distance_dim"]),
-        "num_conv": tune.grid_search(cfg["raytune"]["parameters"]["num_conv"]),
-        "num_gsl": tune.grid_search(cfg["raytune"]["parameters"]["num_gsl"]),
-        "dropout": tune.grid_search(cfg["raytune"]["parameters"]["dropout"]),
-        "bin_size": tune.grid_search(cfg["raytune"]["parameters"]["bin_size"]),
-        "clip_value_low": tune.grid_search(cfg["raytune"]["parameters"]["clip_value_low"]),
-        "normalize_degrees": tune.grid_search(cfg["raytune"]["parameters"]["normalize_degrees"]),
+        "layernorm": tune.grid_search(cfg["raytune"]["parameters"]["combined_graph_layer"]["layernorm"]),
+        "hidden_dim": tune.grid_search(cfg["raytune"]["parameters"]["combined_graph_layer"]["hidden_dim"]),
+        "distance_dim": tune.grid_search(cfg["raytune"]["parameters"]["combined_graph_layer"]["distance_dim"]),
+        "num_node_messages": tune.grid_search(cfg["raytune"]["parameters"]["combined_graph_layer"]["num_node_messages"]),
+        "num_graph_layers_common": tune.grid_search(cfg["raytune"]["parameters"]["num_graph_layers_common"]),
+        "num_graph_layers_energy": tune.grid_search(cfg["raytune"]["parameters"]["num_graph_layers_energy"]),
+        "dropout": tune.grid_search(cfg["raytune"]["parameters"]["combined_graph_layer"]["dropout"]),
+        "bin_size": tune.grid_search(cfg["raytune"]["parameters"]["combined_graph_layer"]["bin_size"]),
+        "clip_value_low": tune.grid_search(cfg["raytune"]["parameters"]["combined_graph_layer"]["kernel"]["clip_value_low"]),
+        "normalize_degrees": tune.grid_search(cfg["raytune"]["parameters"]["combined_graph_layer"]["node_message"]["normalize_degrees"]),
+        "output_dim": tune.grid_search(cfg["raytune"]["parameters"]["combined_graph_layer"]["node_message"]["output_dim"]),
     }
 
     sched = get_raytune_schedule(cfg["raytune"])
