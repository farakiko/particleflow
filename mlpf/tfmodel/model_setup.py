--- conflicted
+++ resolved
@@ -502,12 +502,8 @@
     if args.action == "train":
         dataset_def.val_filelist = dataset_def.val_filelist[:1]
 
-<<<<<<< HEAD
-    for fi in dataset_def.val_filelist[:100]:
-=======
     for fi in dataset_def.val_filelist:
         print(fi)
->>>>>>> 9c042fba
         X, ygen, ycand = dataset_def.prepare_data(fi)
 
         Xs.append(np.concatenate(X))
